--- conflicted
+++ resolved
@@ -10,11 +10,7 @@
 from datetime import datetime, timedelta
 from pathlib import Path
 from tempfile import TemporaryDirectory
-<<<<<<< HEAD
 from typing import List, Tuple
-=======
-from typing import List
->>>>>>> e39f13ea
 
 # All files in the defined directories and all subdirectories will be cleaned.
 # Setting this to '.' or '/' will cause the tool to clean all existing files in the zip.
@@ -71,7 +67,10 @@
         help='Base-URL of the corresponding system',
     )
     parser.add_argument(
-<<<<<<< HEAD
+        '--filterfile',
+        help='read additional filters from textfile',
+    )
+    parser.add_argument(
         '--delete-oldest',
         help='Delete files that are older than 180 days',
         action='store_true',
@@ -80,10 +79,6 @@
         '--delete-largest',
         help='Delete the largest files from the archive to save space',
         action='store_true',
-=======
-        '--filterfile',
-        help='read additional filters from textfile',
->>>>>>> e39f13ea
     )
     return parser.parse_args()
 
@@ -167,7 +162,6 @@
     _clean_manual()
 
 
-<<<<<<< HEAD
 def _print_old_files(old_files: List[Tuple[str, datetime]], delete_timedelta: timedelta):
     print(f'The following files are older than {delete_timedelta.days} days:\n')
     print('Filename: \t\t\t\tModified')
@@ -257,10 +251,7 @@
 
 
 def _replace_pattern_in_logs(pattern: str, replacement: str, logfiles: List[str]):
-=======
-def _replace_pattern_in_logs(pattern: str, replacement: str, logfiles: [str]):
     print('-- pattern: "{}" --'.format(pattern))
->>>>>>> e39f13ea
     for logfile in logfiles:
         with open(logfile, 'r') as file:
             logcontent = file.read()
